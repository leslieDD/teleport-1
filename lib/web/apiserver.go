--- conflicted
+++ resolved
@@ -1095,12 +1095,7 @@
 
 {"namespaces": [{..namespace resource...}]}
 */
-<<<<<<< HEAD
-func (m *Handler) getSiteNamespaces(w http.ResponseWriter, r *http.Request, _ httprouter.Params, c *SessionContext, site reversetunnel.RemoteSite) (interface{}, error) {
-=======
 func (h *Handler) getSiteNamespaces(w http.ResponseWriter, r *http.Request, _ httprouter.Params, c *SessionContext, site reversetunnel.RemoteSite) (interface{}, error) {
-	log.Debugf("[web] GET /namespaces")
->>>>>>> 081d952e
 	clt, err := site.GetClient()
 	if err != nil {
 		return nil, trace.Wrap(err)
@@ -1119,12 +1114,7 @@
 	Sessions []session.Session `json:"sessions"`
 }
 
-<<<<<<< HEAD
-func (m *Handler) siteNodesGet(w http.ResponseWriter, r *http.Request, p httprouter.Params, c *SessionContext, site reversetunnel.RemoteSite) (interface{}, error) {
-=======
 func (h *Handler) siteNodesGet(w http.ResponseWriter, r *http.Request, p httprouter.Params, c *SessionContext, site reversetunnel.RemoteSite) (interface{}, error) {
-	log.Debugf("[web] GET /nodes")
->>>>>>> 081d952e
 	clt, err := site.GetClient()
 	if err != nil {
 		return nil, trace.Wrap(err)
